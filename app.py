"""
Reconciliation Bill - Household Impact Dashboard

A Streamlit application for analyzing the impact of the reconciliation bill on individual households.
Provides interactive filtering, analysis type selection, and detailed impact visualization.
"""

import logging
import math
from dataclasses import dataclass
from enum import Enum
from typing import Dict, List, Optional, Tuple
import numpy as np
import pandas as pd
import plotly.graph_objects as go
import streamlit as st
import os

# Configure logging
logging.basicConfig(level=logging.INFO)
logger = logging.getLogger(__name__)


class AnalysisType(Enum):
    """Supported analysis focus types for the dashboard."""

    FEDERAL_TAXES = "Federal Taxes"
    STATE_TAXES = "State Taxes"
    NET_INCOME = "Net Income"
    BENEFITS = "Benefits"


class AppConfig:
    """Application-wide configuration constants."""

    # CSV file mappings for different baselines and reform types
    CSV_FILES = {
        ("Current Law", "House"): "household_tax_income_changes_current_law_baseline.csv",
        ("Current Law", "Senate"): "household_tax_income_changes_senate_current_law_baseline.csv", 
        ("Current Policy", "House"): "household_tax_income_changes_tcja_baseline.csv",
        ("Current Policy", "Senate"): "household_tax_income_changes_senate_tcja_baseline.csv",
    }
    
    # Legacy filenames for backward compatibility
    HOUSE_CSV_FILENAME = "household_tax_income_changes.csv"
    SENATE_CSV_FILENAME = "household_tax_income_changes_senate.csv"
    INCOME_CHANGE_THRESHOLD = 0.01
    SIGNIFICANT_IMPACT_THRESHOLD = 1000
    MODERATE_IMPACT_THRESHOLD = 100
    MAX_DEPENDENTS = 11  # Based on IRS maximum dependent limit for tax modeling
    CHART_HEIGHT = 500

    # Reform column mappings: (Display Name, Column Suffix)
    REFORM_COLS = [
        ("Tax Rate Reform", "Tax Rate Reform"),
        ("Standard Deduction Reform", "Standard Deduction Reform"),
        ("Exemption Reform", "Exemption Reform"),
        ("Child Tax Credit Reform", "CTC Reform"),
        ("QBID Reform", "QBID Reform"),
        ("AMT Reform", "AMT Reform"),
        ("SALT Reform", "SALT Reform"),
        ("Estate Tax Reform", "Estate Tax Reform"),
        ("Tip Income Exemption", "Tip Income Exempt"),
        ("Senior Deduction Reform", "Senior Deduction Reform"),
        ("Overtime Income Exemption", "Overtime Income Exempt"),
        ("Auto Loan Interest Deduction", "Auto Loan Interest ALD"),
        ("Miscellaneous Reform", "Miscellaneous Reform"),
        ("Other Itemized Deductions Reform", "Other Itemized Deductions Reform"),
        (
            "Limitation on Itemized Deductions Reform",
            "Limitation on Itemized Deductions Reform",
        ),
        ("ACA Enhanced Subsidies Reform", "ACA Enhanced Subsidies Reform"),
        ("SNAP Reform", "SNAP Takeup Reform"),
        ("ACA Reform", "ACA Takeup Reform"),
        ("Medicaid Reform", "Medicaid Takeup Reform"),
    ]

    # Income source mappings for display
    INCOME_SOURCES = [
        ("Employment Income", "Employment Income"),
        ("Self-Employment Income", "Self-Employment Income"),
        ("Tip Income", "Tip Income"),
        ("Overtime Income", "Overtime Income"),
        ("Capital Gains", "Capital Gains"),
        ("Dividend Income", "Dividend Income"),
        ("Farm Income", "Farm Income"),
        ("Taxable Interest Income", "Taxable Interest Income"),
        ("Rental Income", "Rental Income"),
        ("Taxable Unemployment Compensation", "Taxable Unemployment Compensation"),
        ("Miscellaneous Income", "Miscellaneous Income"),
        ("Taxable Retirement Distributions", "Taxable Retirement Distributions"),
        ("Taxable Pension Income", "Taxable Pension Income"),
        ("Taxable Social Security", "Taxable Social Security"),
    ]


class UIConfig:
    """UI styling and configuration constants."""

    # Use transparent background with subtle backdrop
    CONTAINER_STYLE = "padding: 10px; border-radius: 5px; background-color: UIConfig.colors['BLUE_98']; backdrop-filter: brightness(0.95);"

    colors = {
        "BLACK": "#000000",
        "BLUE_98": "#F7FAFD",
        "BLUE": "#2C6496",
        "BLUE_LIGHT": "#D8E6F3",
        "BLUE_PRESSED": "#17354F",
        "DARK_BLUE_HOVER": "#1d3e5e",
        "DARK_GRAY": "#616161",
        "DARK_RED": "#b50d0d",
        "DARKEST_BLUE": "#0C1A27",
        "GRAY": "#808080",
        "LIGHT_GRAY": "#F2F2F2",
        "MEDIUM_DARK_GRAY": "#D2D2D2",
        "MEDIUM_LIGHT_GRAY": "#BDBDBD",
        "TEAL_ACCENT": "#39C6C0",
        "TEAL_LIGHT": "#F7FDFC",
        "TEAL_PRESSED": "#227773",
        "WHITE": "#FFFFFF",
    }


@dataclass
class FilterConfig:
    """Configuration for data filtering options."""

    weight_options: Dict[str, int]
    income_ranges: Dict[str, Tuple[float, float]]
    age_ranges: Dict[str, Tuple[int, int]]
    dependent_options: List[str]
    marital_options: List[str]
    single_tax_unit: bool

    @classmethod
    def default(cls) -> "FilterConfig":
        """Create default filter configuration."""
        return cls(
            weight_options={
                "All Households": 0,
                "Weight 1,000+": 1000,
                "Weight 5,000+": 5000,
                "Weight 10,000+": 10000,
                "Weight 25,000+": 25000,
                "Weight 50,000+": 50000,
            },
            income_ranges={
                "All Income Levels": (0, float("inf")),
                "Under $25k": (0, 25000),
                "$25k - $50k": (25000, 50000),
                "$50k - $100k": (50000, 100000),
                "$100k - $200k": (100000, 200000),
                "$200k+": (200000, float("inf")),
            },
            age_ranges={
                "All Ages": (0, 200),
                "Under 30": (0, 30),
                "30-40": (30, 40),
                "40-50": (40, 50),
                "50-60": (50, 60),
                "60-70": (60, 70),
                "70-80": (70, 80),
                "80+": (80, 200),
            },
            dependent_options=["All", "0", "1", "2", "3+"],
            marital_options=["All", "Married", "Single"],
            single_tax_unit=False,
        )


@dataclass
class ReformImpact:
    """Represents the financial impact of a single tax reform."""

    name: str
    total_change: float

    @property
    def is_significant(self) -> bool:
        """Check if the reform impact is significant enough to display."""
        return abs(self.total_change) > AppConfig.INCOME_CHANGE_THRESHOLD


@dataclass
class HouseholdProfile:
    """Demographic and financial profile of a household."""

    household_id: int
    state: str
    age_of_head: float
    age_of_spouse: Optional[float]
    number_of_dependents: int
    is_married: bool
    baseline_federal_tax: float
    baseline_net_income: float
    household_weight: float

    @classmethod
    def from_series(cls, series: pd.Series) -> "HouseholdProfile":
        """Create a HouseholdProfile from a pandas Series."""
        return cls(
            household_id=int(series["Household ID"]),
            state=series["State"],
            age_of_head=series["Age of Head"],
            age_of_spouse=series.get("Age of Spouse"),
            number_of_dependents=int(series["Number of Dependents"]),
            is_married=bool(series["Is Married"]),
            baseline_federal_tax=series["Baseline Federal Tax Liability"],
            baseline_net_income=series["Baseline Net Income"],
            household_weight=series["Household Weight"],
        )


class DataManager:
    """Handles data loading, validation, and caching."""

    @staticmethod
    @st.cache_data
    def load_data(csv_filename: str) -> pd.DataFrame:
        """
        Load and validate household data from CSV file.
        Args:
            csv_filename (str): Path to the CSV file to load
        Returns:
            pd.DataFrame: Validated household data
        Raises:
            FileNotFoundError: If CSV file is not found
            ValueError: If required columns are missing
        """
        try:
            df = pd.read_csv(csv_filename)
            # Tried to create the percent change column, but might not have worked.
            # For benefits: handle cases where baseline benefits is zero
            pct_benefits_change = np.zeros_like(df["Baseline Benefits"])
            mask = df["Baseline Benefits"] != 0
            pct_benefits_change[mask] = (
                df["Total Change in Benefits"][mask]
                / np.abs(df["Baseline Benefits"][mask])
            ) * 100
            df["Percentage Change in Benefits"] = pct_benefits_change
            DataManager._validate_data(df)
            logger.info(
                f"Successfully loaded {len(df)} household records from {csv_filename}"
            )
            return df
        except FileNotFoundError:
            st.error(f"Data file {csv_filename} not found")
            st.stop()
        except Exception as e:
            st.error(f"Error loading data: {str(e)}")
            st.stop()

    @staticmethod
    def _validate_data(df: pd.DataFrame) -> None:
        """Validate that all required columns exist in the dataframe."""
        required_columns = [
            "Household ID",
            "State",
            "Age of Head",
            "Number of Dependents",
            "Is Married",
            "Baseline Federal Tax Liability",
            "Baseline Net Income",
            "Household Weight",
            "Total Change in Federal Tax Liability",
            "Total Change in Net Income",
        ]
        missing = [col for col in required_columns if col not in df.columns]
        if missing:
            raise ValueError(f"Missing required columns: {missing}")


class FilterManager:
    """Manages data filtering operations and UI rendering."""

    def __init__(self, config: FilterConfig):
        """Initialize with filter configuration."""
        self.config = config

    def render_and_apply_filters(self, df: pd.DataFrame) -> pd.DataFrame:
        """
        Render filter UI in sidebar and apply selected filters to dataframe.

        Args:
            df: Original dataframe to filter

        Returns:
            pd.DataFrame: Filtered dataframe based on user selections
        """
        with st.sidebar.expander("🔍 Filters"):
            df_filtered = df.copy()

            # Apply each filter sequentially
            filter_methods = [
                self._apply_weight_filter,
                self._apply_income_filter,
                lambda x: self._apply_state_filter(x, df),
                self._apply_marital_filter,
                self._apply_dependents_filter,
                self._apply_age_filter,
                self._apply_tax_unit_filter,
            ]

            for filter_method in filter_methods:
                df_filtered = filter_method(df_filtered)

            self._display_filter_results(df_filtered, df)

        return df_filtered

    def _apply_weight_filter(self, df: pd.DataFrame) -> pd.DataFrame:
        """Apply household weight filter."""
        selected = st.selectbox(
            "Minimum Household Weight:", list(self.config.weight_options.keys())
        )
        min_weight = self.config.weight_options[selected]
        return df[df["Household Weight"] >= min_weight] if min_weight > 0 else df

    def _apply_income_filter(self, df: pd.DataFrame) -> pd.DataFrame:
        """Apply income range filter."""
        selected = st.selectbox("Net Income:", list(self.config.income_ranges.keys()))
        min_income, max_income = self.config.income_ranges[selected]
        if min_income > 0 or max_income < float("inf"):
            return df[
                (df["Baseline Net Income"] >= min_income)
                & (df["Baseline Net Income"] <= max_income)
            ]
        return df

    def _apply_state_filter(
        self, df_filtered: pd.DataFrame, df_original: pd.DataFrame
    ) -> pd.DataFrame:
        """Apply state filter."""
        states = ["All States"] + sorted(df_original["State"].unique().tolist())
        selected = st.selectbox("State:", states)
        return (
            df_filtered[df_filtered["State"] == selected]
            if selected != "All States"
            else df_filtered
        )

    def _apply_marital_filter(self, df: pd.DataFrame) -> pd.DataFrame:
        """Apply marital status filter."""
        selected = st.selectbox("Marital Status:", self.config.marital_options)
        if selected != "All":
            is_married = selected == "Married"
            return df[df["Is Married"] == is_married]
        return df

    def _apply_dependents_filter(self, df: pd.DataFrame) -> pd.DataFrame:
        """Apply number of dependents filter."""
        selected = st.selectbox("Number of Dependents:", self.config.dependent_options)
        if selected != "All":
            if selected == "3+":
                return df[df["Number of Dependents"] >= 3]
            else:
                return df[df["Number of Dependents"] == int(selected)]
        return df

    def _apply_age_filter(self, df: pd.DataFrame) -> pd.DataFrame:
        """Apply head of household age filter."""
        selected = st.selectbox(
            "Head of Household Age:", list(self.config.age_ranges.keys())
        )
        min_age, max_age = self.config.age_ranges[selected]
        if selected != "All Ages":
            return df[(df["Age of Head"] >= min_age) & (df["Age of Head"] < max_age)]
        return df

    def _apply_tax_unit_filter(self, df: pd.DataFrame) -> pd.DataFrame:
        """Apply tax unit filter."""
        selected = st.checkbox(
            "Households with Only 1 Tax Unit", value=self.config.single_tax_unit
        )
        if selected:
            return df[df["Number of Tax Units"] == 1]
        return df

    def _display_filter_results(
        self, df_filtered: pd.DataFrame, df_original: pd.DataFrame
    ) -> None:
        """Display filter results summary."""
        st.caption(
            f"📊 Showing {len(df_filtered):,} of {len(df_original):,} households"
        )
        if len(df_filtered) == 0:
            st.error("No households match your filters!")
            st.stop()


class HouseholdSelector:
    """Handles household selection methods and UI."""

    @staticmethod
    def select_household(df_filtered: pd.DataFrame) -> int:
        """
        Render household selection UI and return selected household ID.

        Args:
            df_filtered: Filtered dataframe to select from

        Returns:
            int: Selected household ID
        """
        selection_method = st.sidebar.radio(
            "Selection Method:",
            ["Random Shuffle", "By Household ID", "Find Interesting Cases"],
        )

        selection_methods = {
            "By Household ID": HouseholdSelector._select_by_id,
            "Random Shuffle": HouseholdSelector._select_random,
            "Find Interesting Cases": HouseholdSelector._select_interesting_case,
        }

        return selection_methods[selection_method](df_filtered)

    @staticmethod
    def _select_by_id(df_filtered: pd.DataFrame) -> int:
        """Select household by ID."""
        return int(
            st.sidebar.selectbox(
                "Choose Household ID:", df_filtered["Household ID"].unique()
            )
        )

    @staticmethod
    def _select_random(df_filtered: pd.DataFrame) -> int:
        """Select random household with button to reshuffle, biased towards higher weights."""
        if st.sidebar.button("🎲 Get Random Household"):
            # Use household weight as sampling probability
            st.session_state.random_household = df_filtered.sample(
                1, weights="Household Weight"
            )["Household ID"].iloc[0]

        if "random_household" not in st.session_state:
            st.session_state.random_household = df_filtered.sample(
                1, weights="Household Weight"
            )["Household ID"].iloc[0]

        household_id = st.session_state.random_household
        st.sidebar.info(f"Random Household ID: {household_id}")
        return int(household_id)

    @staticmethod
    def _select_interesting_case(df_filtered: pd.DataFrame) -> int:
        """Select household from interesting cases (highest/lowest impacts)."""
        case_configs = {
            "Largest % Federal Tax Increase": (
                "nlargest",
                "Percentage Change in Federal Tax Liability",
            ),
            "Largest % Federal Tax Decrease": (
                "nsmallest",
                "Percentage Change in Federal Tax Liability",
            ),
            "Largest Federal Tax Increase": (
                "nlargest",
                "Total Change in Federal Tax Liability",
            ),
            "Largest Federal Tax Decrease": (
                "nsmallest",
                "Total Change in Federal Tax Liability",
            ),
            "Largest % Income Increase": (
                "nlargest",
                "Percentage Change in Net Income",
            ),
            "Largest % Income Decrease": (
                "nsmallest",
                "Percentage Change in Net Income",
            ),
            "Largest Income Increase": ("nlargest", "Total Change in Net Income"),
            "Largest Income Decrease": ("nsmallest", "Total Change in Net Income"),
        }

        case_type = st.sidebar.selectbox("Select Case Type:", list(case_configs.keys()))
        method, column = case_configs[case_type]

        try:
            top_households = getattr(df_filtered, method)(20, column)
            ranked_options, household_ids = HouseholdSelector._create_ranked_options(
                top_households, case_type
            )

            selected_option = st.sidebar.selectbox(
                f"Top 20 for {case_type}:", ranked_options
            )
            selected_index = ranked_options.index(selected_option)
            household_id = household_ids[selected_index]

            st.sidebar.info(f"Selected Household ID: {household_id}")
            return int(household_id)
        except Exception as e:
            logger.error(f"Error retrieving interesting cases: {str(e)}")
            st.error("Error retrieving households. Please try different filters.")
            st.stop()

    @staticmethod
    def _create_ranked_options(
        top_households: pd.DataFrame, case_type: str
    ) -> Tuple[List[str], List[int]]:
        """Create ranked options for interesting case selection."""
        ranked_options, household_ids = [], []

        for i, (_, row) in enumerate(top_households.iterrows(), 1):
            household_ids.append(row["Household ID"])

            if "%" in case_type:
                column = (
                    "Percentage Change in Federal Tax Liability"
                    if "Tax" in case_type
                    else "Percentage Change in Net Income"
                )
                value = row[column]
                ranked_options.append(f"#{i}: {value:+.1f}%")
            else:
                column = (
                    "Total Change in Federal Tax Liability"
                    if "Tax" in case_type
                    else "Total Change in Net Income"
                )
                value = row[column]
                ranked_options.append(f"#{i}: ${value:+,.0f}")

        return ranked_options, household_ids


class TaxAnalysisEngine:
    """Unified tax analysis engine that handles all analysis types."""

    def __init__(self, analysis_type: AnalysisType):
        """Initialize with specific analysis type."""
        self.analysis_type = analysis_type

    def get_reform_impacts(self, household_data: pd.Series) -> List[ReformImpact]:
        """
        Calculate reform impacts for the specific analysis type.

        Args:
            household_data: Household data series

        Returns:
            List[ReformImpact]: List of significant reform impacts
        """
        impacts = []
        column_prefix = self._get_column_prefix()

        for display_name, col_name in AppConfig.REFORM_COLS:
            try:
                change_value = household_data[f"{column_prefix} {col_name}"]
                impact = ReformImpact(name=display_name, total_change=change_value)

                if impact.is_significant:
                    impacts.append(impact)
            except KeyError:
                continue

        return impacts

    def get_chart_title(self) -> str:
        """Get the appropriate chart title for the analysis type."""
        titles = {
            AnalysisType.FEDERAL_TAXES: "Federal Taxes",
            AnalysisType.STATE_TAXES: "State Taxes",
            AnalysisType.NET_INCOME: "Net Income",
            AnalysisType.BENEFITS: "Benefits",
        }
        return titles[self.analysis_type]

    def get_baseline_info(
        self, profile: HouseholdProfile, household_data: pd.Series
    ) -> Tuple[float, str]:
        """
        Get baseline value and label for the analysis type.

        Returns:
            Tuple[float, str]: (baseline_value, baseline_label)
        """
        ## TODO: Make this mapping more consistent later
        mapping = {
            AnalysisType.FEDERAL_TAXES: (profile.baseline_federal_tax, "Federal Taxes"),
            AnalysisType.STATE_TAXES: (
                household_data["State Income Tax"],
                "State Taxes",
            ),
            AnalysisType.NET_INCOME: (profile.baseline_net_income, "Net Income"),
            AnalysisType.BENEFITS: (
                household_data["Baseline Total Benefits"],
                "Benefits",
            ),
        }
        return mapping[self.analysis_type]

    def get_change_info(
        self, household_data: pd.Series
    ) -> Tuple[float, float, str, str, float]:
        """
        Get change information for impact summary. Helps to calculate post-reform value, too.

        Returns:
            Tuple[float, float, str, str, float]: (change_value, pct_change, change_label, color, final_value)
        """
        mapping = {
            AnalysisType.FEDERAL_TAXES: (
                household_data["Total Change in Federal Tax Liability"],
                household_data["Percentage Change in Federal Tax Liability"],
                "Federal Tax Change",
                household_data["Baseline Federal Tax Liability"],
                "Reformed Federal Tax",
            ),
            AnalysisType.STATE_TAXES: (
                household_data["Total Change in State Tax Liability"],
                household_data["Percentage Change in State Tax Liability"],
                "State Tax Change",
                household_data.get("State Income Tax", 0),
                "Reformed State Tax",
            ),
            AnalysisType.NET_INCOME: (
                household_data["Total Change in Net Income"],
                household_data["Percentage Change in Net Income"],
                "Net Income Change",
                household_data["Baseline Net Income"],
                "Reformed Net Income",
            ),
            AnalysisType.BENEFITS: (
                household_data["Total Change in Benefits"],
                household_data["Total Change in Benefits"]
                / max(household_data["Baseline Total Benefits"], 1)
                * 100,
                "Benefits Change",
                household_data["Baseline Total Benefits"],
                "Reformed Benefits",
            ),
        }

        change_value, pct_change, change_label, baseline_value, final_label = mapping[
            self.analysis_type
        ]
        final_value = baseline_value + change_value

        # Determine color based on analysis type and value
<<<<<<< HEAD
        if abs(change_value) < 1:
            color = UIConfig.colors['BLACK']
        elif self.analysis_type in [AnalysisType.NET_INCOME, AnalysisType.BENEFITS]:
            color = UIConfig.colors['TEAL_ACCENT'] if change_value > 0 else UIConfig.colors['GRAY']
        else:
            color = UIConfig.colors['GRAY'] if change_value > 0 else UIConfig.colors['TEAL_ACCENT']
            
=======
        if self.analysis_type in [AnalysisType.NET_INCOME, AnalysisType.BENEFITS]:
            color = (
                UIConfig.colors["DARKEST_BLUE"]
                if change_value > 0
                else UIConfig.colors["TEAL_ACCENT"]
            )
        else:
            color = (
                UIConfig.colors["TEAL_ACCENT"]
                if change_value > 0
                else UIConfig.colors["DARKEST_BLUE"]
            )

>>>>>>> 43328154
        return change_value, pct_change, change_label, final_label, color, final_value

    def _get_column_prefix(self) -> str:
        """Get the column prefix for reform impact columns."""
        prefixes = {
            AnalysisType.FEDERAL_TAXES: "Change in Federal tax liability after",
            AnalysisType.STATE_TAXES: "Change in State tax liability after",
            AnalysisType.NET_INCOME: "Change in Net income after",
            AnalysisType.BENEFITS: "Change in Benefits after",
        }
        return prefixes[self.analysis_type]


class VisualizationRenderer:
    """Handles all UI rendering operations with consistent styling."""

    def __init__(self, analysis_engine: TaxAnalysisEngine):
        """Initialize with analysis engine."""
        self.analysis_engine = analysis_engine

    def render_main_content(
        self, profile: HouseholdProfile, household_data: pd.Series
    ) -> None:
        """Render the main dashboard content in two columns."""
        col1, col2 = st.columns(2)

        with col1:
            self._render_household_attributes(profile, household_data)
            self._render_weight_info(household_data)

        with col2:
            self._render_baseline_info(profile, household_data)
            self._render_impact_summary(household_data)

        # Render analysis sections
        impacts = self.analysis_engine.get_reform_impacts(household_data)
        self._render_reform_breakdown(impacts)

        if impacts:
            self._render_waterfall_chart(impacts, household_data)
        else:
            st.info(
                "This household is not significantly affected by any specific reform components."
            )

    def _render_styled_container(self, title: str, content: str) -> None:
        """Helper method to render consistently styled containers."""
        st.markdown(
            f"""
        <div style="{UIConfig.CONTAINER_STYLE}">
        <h4 style="color: UIConfig.colors['TEAL_ACCENT'];">{title}</h4>
        {content}
        </div>
        """,
            unsafe_allow_html=True,
        )

    def _build_household_attributes_content(
        self, profile: HouseholdProfile, household_data: pd.Series
    ) -> str:
        """Build HTML content for household attributes display."""
        # Basic attributes
        attributes = [
            ("State", profile.state),
            ("Household Size", f"{household_data['Household Size']:.0f}"),
            ("Number of Tax Units", f"{household_data['Number of Tax Units']:.0f}"),
            ("Head of Household Age", f"{profile.age_of_head:.0f} years"),
            ("Number of Dependents", f"{profile.number_of_dependents:.0f}"),
            (
                "Number of People with SSN Card (Citizen/EAD)",
                f"{household_data['Num with SSN Card (Citizen/EAD)']:.0f}",
            ),
            (
                "Number of People with SSN Card (Other/None)",
                f"{household_data['Num with SSN Card (Other/None)']:.0f}",
            ),
        ]

        content = "".join(
            f"<p style='color: UIConfig.colors['TEAL_ACCENT'];><strong>{label}:</strong> {value}</p>"
            for label, value in attributes
        )

        # Add children's ages if any
        if profile.number_of_dependents > 0:
            dependent_ages = self._get_dependent_ages(household_data)
            if dependent_ages:
                content += f"<p style='color: UIConfig.colors['TEAL_ACCENT'];'><strong>Children's Ages:</strong> {', '.join(dependent_ages)} years</p>"

        # Add marital status
        marital_info = self._get_marital_info(profile)
        content += f"<p style='color: UIConfig.colors['TEAL_ACCENT'];'><strong>Marital Status:</strong> {marital_info}</p>"

        # Add prominent net income display
        content += f"""<p style='font-size: 20px; font-weight: bold; margin: 15px 0 10px 0; color: UIConfig.colors['TEAL_ACCENT'];'>
                     <strong> 💰 Gross Income:</strong> ${household_data['Gross Income']:,.0f}</p>"""

        # Add income sources
        income_content = self._build_income_sources_content(household_data)
        if income_content:
            content += income_content

        return content

    def _get_dependent_ages(self, household_data: pd.Series) -> List[str]:
        """Extract dependent ages from household data."""
        dependent_ages = []
        for i in range(1, AppConfig.MAX_DEPENDENTS + 1):
            age_col = f"Age of Dependent {i}"
            if age_col in household_data.index:
                age = household_data[age_col]
                if pd.notna(age) and age > 0:
                    dependent_ages.append(f"{age:.0f}")
        return dependent_ages

    def _get_marital_info(self, profile: HouseholdProfile) -> str:
        """Get formatted marital status information."""
        if profile.is_married and profile.age_of_spouse:
            return f"Married<br><strong>Spouse Age:</strong> {profile.age_of_spouse:.0f} years"
        else:
            return "Single"

    def _build_income_sources_content(self, household_data: pd.Series) -> str:
        """Build HTML content for income sources."""
        income_list = []
        for display_name, column_name in AppConfig.INCOME_SOURCES:
            amount = household_data.get(column_name, 0)
            if amount > 0:
                income_list.append(f"• {display_name}: ${amount:,.0f}")

        if income_list:
            content = "<p style='color: UIConfig.colors['DARKEST_BLUE'];'><strong>Featured Income Sources:</strong></p>"
            content += "".join(
                f"<p style='margin-left: 10px; margin-top: 2px; color: UIConfig.colors['DARKEST_BLUE'];'>{income}</p>"
                for income in income_list
            )
            return content
        return ""

    def _render_household_attributes(
        self, profile: HouseholdProfile, household_data: pd.Series
    ) -> None:
        """Render household attributes in a styled container."""
        st.subheader("🏠 Baseline Household Attributes")

        content = self._build_household_attributes_content(profile, household_data)
        st.markdown(
            f"""
        <div style="{UIConfig.CONTAINER_STYLE}">
        {content}
        </div>
        """,
            unsafe_allow_html=True,
        )

        # Raw data expander outside the styled container
        with st.expander("Full Dataframe Row"):
            st.dataframe(household_data.to_frame().T, use_container_width=True)

    def _render_weight_info(self, household_data: pd.Series) -> None:
        """Render statistical weight information."""
        weight = household_data["Household Weight"]
        st.subheader("📈 Statistical Weight")
        with st.container():
            st.metric("Population Weight", f"{math.ceil(weight):,}")
            st.caption(
                "This household represents approximately this many similar households in the U.S."
            )

    def _render_baseline_info(
        self, profile: HouseholdProfile, household_data: pd.Series
    ) -> None:
        """Render baseline tax/income information."""
        st.subheader("🔄 Reconciliation Bill Impact Summary")

        baseline_value, baseline_label = self.analysis_engine.get_baseline_info(
            profile, household_data
        )

        # Build content based on analysis type
        if self.analysis_engine.analysis_type == AnalysisType.BENEFITS:
            # For benefits analysis, show benefit components
            additional_content = self._build_benefit_baseline(household_data)
            # Also add tax information
            additional_content += self._build_additional_taxes_content(
                profile, household_data
            )
        else:
            # For other analysis types, show additional taxes
            additional_content = self._build_additional_taxes_content(
                profile, household_data
            )

        content = f"<p style='font-size: 18px; font-weight: bold; margin: 0; color: UIConfig.colors['TEAL_ACCENT'];'>{baseline_label}: ${baseline_value:,.0f}</p>"
        content += additional_content

        self._render_styled_container("Baseline Values", content)
        st.markdown("<br>", unsafe_allow_html=True)

    def _build_benefit_baseline(self, household_data: pd.Series) -> str:
        """Build content for benefit components breakdown."""
        # Define benefit columns to check
        benefit_columns = [
            "Baseline Benefits",
            "Baseline Medicaid",
            "Baseline ACA PTC",
            "Baseline CHIP",
        ]

        # Find benefit components with positive values
        benefit_components = [
            f"• {col.replace('Baseline ', 'Initial ')}: ${household_data[col]:,.0f}"
            for col in benefit_columns
            if col in household_data.index
            and pd.notna(household_data[col])
            and household_data[col] > 0
        ]

        if benefit_components:
            return "".join(
                f"<p style='margin: 2px 0 0 0; color: UIConfig.colors['TEAL_ACCENT'];'>{component}</p>"
                for component in benefit_components
            )
        return ""

    def _build_additional_taxes_content(
        self, profile: HouseholdProfile, household_data: pd.Series
    ) -> str:
        """Build content for additional taxes section."""
        state_tax = household_data.get("State Income Tax", 0)
        property_tax = household_data.get("Property Taxes", 0)

        # Define additional taxes based on analysis type
        tax_mappings = {
            AnalysisType.FEDERAL_TAXES: [
                f"State Taxes: ${state_tax:,.0f}" if state_tax > 0 else None,
                f"Property Taxes: ${property_tax:,.0f}" if property_tax > 0 else None,
            ],
            AnalysisType.STATE_TAXES: [
                f"Federal Taxes: ${profile.baseline_federal_tax:,.0f}",
                f"Property Taxes: ${property_tax:,.0f}" if property_tax > 0 else None,
            ],
            AnalysisType.NET_INCOME: [
                f"Federal Taxes: ${profile.baseline_federal_tax:,.0f}",
                f"State Taxes: ${state_tax:,.0f}" if state_tax > 0 else None,
                f"Property Taxes: ${property_tax:,.0f}" if property_tax > 0 else None,
            ],
            AnalysisType.BENEFITS: [
                f"Federal Taxes: ${profile.baseline_federal_tax:,.0f}",
                f"State Taxes: ${state_tax:,.0f}" if state_tax > 0 else None,
                f"Property Taxes: ${property_tax:,.0f}" if property_tax > 0 else None,
            ],
        }

        additional_taxes = [
            tax
            for tax in tax_mappings[self.analysis_engine.analysis_type]
            if tax is not None
        ]

        if additional_taxes:
            content = "<p style='margin: 10px 0 0 0; color: UIConfig.colors['TEAL_ACCENT'];'><strong>Additional Information:</strong></p>"
            content += "".join(
                f"<p style='margin: 2px 0 0 0; color: UIConfig.colors['TEAL_ACCENT'];'>• {tax}</p>"
                for tax in additional_taxes
            )
            return content
        return ""

    def _render_impact_summary(self, household_data: pd.Series) -> None:
        """Render impact summary with appropriate coloring."""
        change_value, pct_change, change_label, final_label, color, final_value = (
            self.analysis_engine.get_change_info(household_data)
        )

        # Override color for positive changes to use TEAL_ACCENT
        if change_value > 0:
            impact_color = UIConfig.colors["TEAL_ACCENT"]
        else:
            impact_color = UIConfig.colors["DARKEST_BLUE"]

        content = f"""
        <p style="color: {impact_color}; font-size: 18px; font-weight: bold;">
        {change_label}: ${change_value:,.0f} ({pct_change:+.1f}%)
        </p>
        <p style="font-size: 18px; font-weight: bold; margin-top: 10px; color: UIConfig.colors['TEAL_ACCENT'];">
        {final_label}: ${final_value:,.0f}
        </p>
        """

        self._render_styled_container("Overall Impact", content)

    def _render_reform_breakdown(self, impacts: List[ReformImpact]) -> None:
        """Render detailed reform component breakdown."""
        st.subheader("🔍 Detailed Reform Component Analysis")

        if not impacts:
            return

        cols = st.columns(min(3, len(impacts)))
        for i, impact in enumerate(impacts):
            with cols[i % 3]:
                # Determine label and color based on analysis type
                if abs(impact.total_change) < 1:
                    color = "UIConfig.colors['BLACK']"
                elif self.analysis_engine.analysis_type in [
                    AnalysisType.NET_INCOME,
                    AnalysisType.BENEFITS,
                ]:
                    label = (
                        "Change"
                        if self.analysis_engine.analysis_type == AnalysisType.BENEFITS
                        else "Income Change"
                    )
                    color = (
                        "UIConfig.colors['TEAL_ACCENT']"
                        if impact.total_change > 0
<<<<<<< HEAD
                        else "UIConfig.colors['GRAY']"
=======
                        else "UIConfig.colors['TEAL_ACCENT']"
>>>>>>> 43328154
                    )
                else:
                    label = "Tax Change"
                    color = (
                        "UIConfig.colors['TEAL_ACCENT']"
                        if impact.total_change < 0
<<<<<<< HEAD
                        else "UIConfig.colors['GRAY']"
=======
                        else "UIConfig.colors['TEAL_ACCENT']"
>>>>>>> 43328154
                    )

                st.markdown(
                    f"""
                <div style="padding: 8px; border-radius: 5px; background-color: UIConfig.colors['BLUE_98']; border: 1px solid UIConfig.colors['MEDIUM_LIGHT_GRAY']; margin: 5px 0;">
                <h5 style="color: UIConfig.colors['TEAL_ACCENT']; margin: 0 0 8px 0;">{impact.name}</h5>
                <p style="color: {color}; font-weight: bold; margin: 0;">
                {label}: ${impact.total_change:,.0f}
                </p>
                </div>
                """,
                    unsafe_allow_html=True,
                )

    def _render_waterfall_chart(
        self, impacts: List[ReformImpact], household_data: pd.Series
    ) -> None:
        """Render waterfall chart showing reform impacts."""
        chart_title = self.analysis_engine.get_chart_title()
        st.subheader(f"📊 {chart_title} Impact Waterfall Chart")

        try:
            baseline_value, _ = self.analysis_engine.get_baseline_info(
                HouseholdProfile.from_series(household_data), household_data
            )

            change_value, _, _, _, _, _ = self.analysis_engine.get_change_info(
                household_data
            )

            # Prepare waterfall data
            waterfall_data = [
                (f"Baseline {chart_title}", baseline_value, baseline_value)
            ]
            running_total = baseline_value

            for impact in impacts:
                running_total += impact.total_change
                waterfall_data.append((impact.name, impact.total_change, running_total))

            final_value = baseline_value + change_value
            waterfall_data.append((f"Final {chart_title}", final_value, final_value))

            # Create and display chart
            fig = self._create_waterfall_figure(
                waterfall_data, chart_title, baseline_value, final_value
            )
            st.plotly_chart(fig, use_container_width=True)

        except Exception as e:
            logger.error(f"Error creating waterfall chart: {str(e)}")
            st.error(
                "Error creating waterfall chart. Please try a different household."
            )

    def _create_waterfall_figure(
        self,
        waterfall_data: List[Tuple],
        chart_title: str,
        baseline_value: float,
        final_value: float,
    ) -> go.Figure:
        """Create Plotly waterfall figure."""
        fig = go.Figure()

        # Determine colors based on analysis type, sorry for the redundancy! It was simplest like this.
        if self.analysis_engine.analysis_type in [
            AnalysisType.NET_INCOME, 
            AnalysisType.BENEFITS,
        ]:
<<<<<<< HEAD
            # For net income: increases are good (teal), decreases are bad (dark gray)
            increasing_color = UIConfig.colors['TEAL_ACCENT']
            decreasing_color = UIConfig.colors['GRAY']
        else:
            increasing_color = UIConfig.colors['GRAY']
            decreasing_color = UIConfig.colors['TEAL_ACCENT']
        
        fig.add_trace(go.Waterfall(
            name=f"{chart_title} Impact",
            orientation="v",
            measure=["absolute"] 
            + ["relative"] * (len(waterfall_data) - 2) 
            + ["total"],
            x=[item[0] for item in waterfall_data],
            y=[item[1] for item in waterfall_data],
            text=[f"${item[1]:,.0f}" for item in waterfall_data],
            textposition="outside",
            connector={"line": {"color": UIConfig.colors['DARKEST_BLUE']}},
            increasing={"marker": {"color": increasing_color}},
            decreasing={"marker": {"color": decreasing_color}},
            totals={"marker": {"color": UIConfig.colors['BLUE_PRESSED']}},
        ))
        
=======
            # For net income: increases are good (blue), decreases are bad (light grey)
            increasing_color = UIConfig.colors["DARKEST_BLUE"]
            decreasing_color = UIConfig.colors["TEAL_ACCENT"]
        else:
            increasing_color = UIConfig.colors["TEAL_ACCENT"]
            decreasing_color = UIConfig.colors["DARKEST_BLUE"]

        fig.add_trace(
            go.Waterfall(
                name=f"{chart_title} Impact",
                orientation="v",
                measure=["absolute"]
                + ["relative"] * (len(waterfall_data) - 2)
                + ["total"],
                x=[item[0] for item in waterfall_data],
                y=[item[1] for item in waterfall_data],
                text=[f"${item[1]:,.0f}" for item in waterfall_data],
                textposition="outside",
                connector={"line": {"color": UIConfig.colors["MEDIUM_LIGHT_GRAY"]}},
                increasing={"marker": {"color": increasing_color}},
                decreasing={"marker": {"color": decreasing_color}},
                totals={"marker": {"color": UIConfig.colors["BLUE"]}},
            )
        )

>>>>>>> 43328154
        fig.update_layout(
            title=f"{chart_title} Changes: ${baseline_value:,.0f} → ${final_value:,.0f}",
            xaxis_title="Reform Components",
            yaxis_title=f"{chart_title} ($)",
            showlegend=False,
            height=AppConfig.CHART_HEIGHT,
            xaxis={"tickangle": -45},
            yaxis={
                "range": [
                    min(0, min([item[2] for item in waterfall_data]) * 1.15),
                    max(0, max([item[2] for item in waterfall_data]) * 1.15),
                ]
            },
        )

        return fig

    def render_analysis_info_card(self) -> None:
        """Render information card about current analysis scope."""
        st.markdown("---")

        # Format reform names list
        reform_names = [display_name for display_name, _ in AppConfig.REFORM_COLS]
        reforms_text = (
            ", ".join(reform_names[:-1]) + f", and {reform_names[-1]}"
            if len(reform_names) > 1
            else reform_names[0]
        )

        # Determine analysis focus
        focus_mapping = {
            AnalysisType.FEDERAL_TAXES: "Federal Taxes",
            AnalysisType.NET_INCOME: "Net Income overall",
            AnalysisType.STATE_TAXES: "State Taxes",
            AnalysisType.BENEFITS: "Benefits",
        }
        analysis_focus = focus_mapping[self.analysis_engine.analysis_type]

        income_sources = AppConfig.INCOME_SOURCES
        income_names = [display_name for display_name, _ in income_sources]
        income_list = ", ".join(income_names[:-1]) + f", and {income_names[-1]}"

        st.info(
            f"""
        📋 **Analysis Scope:** We are currently analyzing the effects of {reforms_text} on {analysis_focus}. \n
        Currently, we are only displaying the {income_list} as featured income sources, with Employment Income including Tip and Overtime Income. 
        This is why these selected income sources will often not add up to the Gross Income total.
        """
        )


class HouseholdDashboard:
    """Main dashboard application orchestrator."""

    def __init__(self):
        """Initialize dashboard with configuration and data loading."""
        self._configure_page()
        self.data_manager = DataManager()
        self.filter_manager = FilterManager(FilterConfig.default())
        
        # Add sidebar radio buttons for baseline and reform type selection
        st.sidebar.markdown("---")
        st.sidebar.subheader("Analysis Configuration")
        
        # Baseline selection
        self.baseline = st.sidebar.radio(
            "Choose Baseline:", ("Current Law", "Current Policy"), index=0
        )
        
        # Reform type selection  
        self.reform_type = st.sidebar.radio(
            "Choose Reform Type:", ("House", "Senate"), index=0
        )
        
        # Load appropriate CSV file based on selections
        csv_filename = AppConfig.CSV_FILES.get((self.baseline, self.reform_type))
        if csv_filename and os.path.exists(csv_filename):
            self.df = self.data_manager.load_data(csv_filename)
        else:
            # Fallback to legacy files if new files don't exist
            if self.reform_type == "House":
                csv_filename = AppConfig.HOUSE_CSV_FILENAME
            else:
                csv_filename = AppConfig.SENATE_CSV_FILENAME
            self.df = self.data_manager.load_data(csv_filename)
            
            # Show warning if using fallback files
            st.warning(f"Using fallback file: {csv_filename}. The selected baseline ({self.baseline}) may not be available.")

    def _configure_page(self) -> None:
        """Configure Streamlit page settings."""
        st.set_page_config(
            page_title="Reconciliation Bill Impact Dashboard", layout="wide"
        )
        
        # Add custom CSS for radio button styling
        st.markdown("""
        <style>
        .stRadio > div[role="radiogroup"] > label > div:first-child, .stCheckbox > div > label > div:first-child {
            background-color: #3378b2 !important;
        }
        .stRadio > div[role="radiogroup"] > label > div:first-child > div, .stCheckbox > div > label > div:first-child > div {
            border: 1px solid #3378b2 !important;
            background-color: white !important;
        }
        
        /* Button hover styling */
        .stButton > button:hover {
            background-color: #3378b2 !important;
            border-color: #3378b2 !important;
            color: white !important;
        }
        
        /* Dropdown/selectbox hover styling */
        .stSelectbox > div > div:hover {
            border-color: #3378b2 !important;
        }
        
        /* Selectbox option hover */
        .stSelectbox > div > div > div > div:hover {
            background-color: #3378b2 !important;
            color: white !important;
        }
        
        /* Number input hover */
        .stNumberInput > div > div:hover {
            border-color: #3378b2 !important;
        }
        
        /* Text input hover */
        .stTextInput > div > div:hover {
            border-color: #3378b2 !important;
        }
        
        /* Dropdown button styling */
        .st-emotion-cache-p5msec {
            position: relative;
            display: flex;
            width: 100%;
            font-size: 14px;
            padding: 0.75rem 1rem;
            list-style-type: none;
            border-radius: 8px;
        }
        
        .st-emotion-cache-p5msec:hover {
            color: #3378b2 !important;
        }
        
        /* Checkbox styling */
        .stCheckbox > div > label > div:first-child > div {
            background-color: #3378b2 !important;
            border-color: #3378b2 !important;
        }
        
        .stCheckbox > div > label > div:first-child > div > div {
            background-color: white !important;
            border: 1px solid #3378b2 !important;
        }
        
        /* Specific checkbox class styling */
        .st-e9.st-bf.st-bg.st-ea.st-bd.st-b5.st-eb.st-ec.st-c6.st-cj.st-ck.st-cl.st-cm.st-cf.st-cg.st-ch.st-ci.st-ev.st-ew.st-ex.st-ey.st-au.st-av.st-ax.st-aw.st-eh.st-d9.st-bc.st-ez.st-az.st-ei.st-ej.st-ek.st-el.st-aq.st-ba.st-em.st-en {
            background-color: #3378b2 !important;
            border-color: #3378b2 !important;
        }
        </style>
        """, unsafe_allow_html=True)

    def run(self) -> None:
        """
        Run the main dashboard application.

        Orchestrates the entire dashboard flow: header, filters, household selection,
        analysis, and rendering.
        """
        try:
            self._render_header()

            # Apply filters and select household
            df_filtered = self.filter_manager.render_and_apply_filters(self.df)
            household_id = HouseholdSelector.select_household(df_filtered)
            household_data = self._get_household_data(df_filtered, household_id)
            profile = HouseholdProfile.from_series(household_data)

            # Set up analysis
            analysis_type = self._render_analysis_type_selector(household_data)
            analysis_engine = TaxAnalysisEngine(analysis_type)

            # Change URL to include this household ID and analysis type
            st.query_params.update({"ID": household_id, ",": analysis_type})

            # Render main content
            renderer = VisualizationRenderer(analysis_engine)
            renderer.render_main_content(profile, household_data)

            # Add analysis info card
            renderer.render_analysis_info_card()

        except Exception as e:
            logger.error(f"Error running dashboard: {str(e)}")
            st.error(f"An error occurred: {str(e)}")

    def _render_header(self) -> None:
        """Render dashboard header and title."""
        st.title("Reconciliation Bill - Household Impact Dashboard")
        st.markdown(
            f"*Exploring {self.reform_type} reforms vs {self.baseline} baseline - How the reconciliation bill affects individual American households*"
        )
        st.sidebar.header("Select Household")

    def _render_analysis_type_selector(self, household_data: pd.Series) -> AnalysisType:
        """Render analysis type selector in sidebar with percent changes."""
        st.sidebar.markdown("---")
        st.sidebar.subheader("Analysis Type")

        type_mapping = {
            analysis_type.value: analysis_type for analysis_type in AnalysisType
        }

        options = []
        for display_value, enum_type in type_mapping.items():
            # Create temporary analysis engine for this type
            temp_engine = TaxAnalysisEngine(
                enum_type
            )  # <-- Creating a temporary engine
            _, pct, *_ = temp_engine.get_change_info(
                household_data
            )  # <-- Using the temp engine
            label = f"{display_value} ({pct:+.1f}%)"
            options.append(label)

        selected = st.sidebar.radio("Select what to analyze:", options, index=0)
        selected_type = type_mapping[selected.split(" (")[0]]
        st.session_state.analysis_type = selected_type
        return selected_type

    def _get_household_data(
        self, df_filtered: pd.DataFrame, household_id: int
    ) -> pd.Series:
        """
        Get household data series for the selected household ID.

        Args:
            df_filtered: Filtered dataframe
            household_id: Selected household ID

        Returns:
            pd.Series: Household data series

        Raises:
            IndexError: If household ID not found
        """
        try:
            return df_filtered[df_filtered["Household ID"] == household_id].iloc[0]
        except IndexError:
            st.error(
                f"Household ID {household_id} not found. Please try different filters."
            )
            st.stop()


def main() -> None:
    """
    Application entry point.

    Initializes and runs the household dashboard with comprehensive error handling.
    """
    try:
        dashboard = HouseholdDashboard()
        dashboard.run()
    except Exception as e:
        logger.error(f"Fatal error: {str(e)}")
        st.error("A fatal error occurred. Please refresh the page and try again.")


if __name__ == "__main__":
    main()<|MERGE_RESOLUTION|>--- conflicted
+++ resolved
@@ -641,7 +641,6 @@
         final_value = baseline_value + change_value
 
         # Determine color based on analysis type and value
-<<<<<<< HEAD
         if abs(change_value) < 1:
             color = UIConfig.colors['BLACK']
         elif self.analysis_type in [AnalysisType.NET_INCOME, AnalysisType.BENEFITS]:
@@ -649,21 +648,6 @@
         else:
             color = UIConfig.colors['GRAY'] if change_value > 0 else UIConfig.colors['TEAL_ACCENT']
             
-=======
-        if self.analysis_type in [AnalysisType.NET_INCOME, AnalysisType.BENEFITS]:
-            color = (
-                UIConfig.colors["DARKEST_BLUE"]
-                if change_value > 0
-                else UIConfig.colors["TEAL_ACCENT"]
-            )
-        else:
-            color = (
-                UIConfig.colors["TEAL_ACCENT"]
-                if change_value > 0
-                else UIConfig.colors["DARKEST_BLUE"]
-            )
-
->>>>>>> 43328154
         return change_value, pct_change, change_label, final_label, color, final_value
 
     def _get_column_prefix(self) -> str:
@@ -981,22 +965,14 @@
                     color = (
                         "UIConfig.colors['TEAL_ACCENT']"
                         if impact.total_change > 0
-<<<<<<< HEAD
                         else "UIConfig.colors['GRAY']"
-=======
-                        else "UIConfig.colors['TEAL_ACCENT']"
->>>>>>> 43328154
                     )
                 else:
                     label = "Tax Change"
                     color = (
                         "UIConfig.colors['TEAL_ACCENT']"
                         if impact.total_change < 0
-<<<<<<< HEAD
                         else "UIConfig.colors['GRAY']"
-=======
-                        else "UIConfig.colors['TEAL_ACCENT']"
->>>>>>> 43328154
                     )
 
                 st.markdown(
@@ -1067,7 +1043,6 @@
             AnalysisType.NET_INCOME, 
             AnalysisType.BENEFITS,
         ]:
-<<<<<<< HEAD
             # For net income: increases are good (teal), decreases are bad (dark gray)
             increasing_color = UIConfig.colors['TEAL_ACCENT']
             decreasing_color = UIConfig.colors['GRAY']
@@ -1091,33 +1066,6 @@
             totals={"marker": {"color": UIConfig.colors['BLUE_PRESSED']}},
         ))
         
-=======
-            # For net income: increases are good (blue), decreases are bad (light grey)
-            increasing_color = UIConfig.colors["DARKEST_BLUE"]
-            decreasing_color = UIConfig.colors["TEAL_ACCENT"]
-        else:
-            increasing_color = UIConfig.colors["TEAL_ACCENT"]
-            decreasing_color = UIConfig.colors["DARKEST_BLUE"]
-
-        fig.add_trace(
-            go.Waterfall(
-                name=f"{chart_title} Impact",
-                orientation="v",
-                measure=["absolute"]
-                + ["relative"] * (len(waterfall_data) - 2)
-                + ["total"],
-                x=[item[0] for item in waterfall_data],
-                y=[item[1] for item in waterfall_data],
-                text=[f"${item[1]:,.0f}" for item in waterfall_data],
-                textposition="outside",
-                connector={"line": {"color": UIConfig.colors["MEDIUM_LIGHT_GRAY"]}},
-                increasing={"marker": {"color": increasing_color}},
-                decreasing={"marker": {"color": decreasing_color}},
-                totals={"marker": {"color": UIConfig.colors["BLUE"]}},
-            )
-        )
-
->>>>>>> 43328154
         fig.update_layout(
             title=f"{chart_title} Changes: ${baseline_value:,.0f} → ${final_value:,.0f}",
             xaxis_title="Reform Components",
